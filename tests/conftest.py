"""
Configuring the test suite.
"""
import os
<<<<<<< HEAD
import platform
from collections import defaultdict
=======
>>>>>>> 43fe8bb1

import frictionless as fl
import pytest
from dimcat.data.dataset import Dataset
from dimcat.data.dataset.base import DimcatPackage
from dimcat.data.resources.base import DimcatResource
from dimcat.data.resources.utils import load_fl_resource
from git import Repo

# ----------------------------- SETTINGS -----------------------------
# Directory holding your clone of github.com/DCMLab/unittest_metacorpus
CORPUS_DIR = "~"

# region test directories and files


def corpus_path():
    """Compose the paths for the test corpora."""
    print("Path was requested")
    repo_name, test_commit = ("unittest_metacorpus", "40e0841")
    path = os.path.join(CORPUS_DIR, repo_name)
    path = os.path.expanduser(path)
    assert os.path.isdir(path)
    repo = Repo(path)
    commit = repo.commit("HEAD")
    sha = commit.hexsha[: len(test_commit)]
    assert (
        sha == test_commit
    ), f"Your {path} is @ {sha}. Please do\n\tgit checkout {test_commit}."
    return path


CORPUS_PATH = corpus_path()
RESOURCE_PATHS = {
    file: os.path.join(CORPUS_PATH, file)
    for file in os.listdir(CORPUS_PATH)
    if file.endswith(".resource.yaml")
}


def single_resource_path() -> str:
    """Returns the path to a single resource."""
    return RESOURCE_PATHS["unittest_notes.resource.yaml"]


def datapackage_json_path() -> str:
    """Returns the path to a single resource."""
    return os.path.join(CORPUS_PATH, "datapackage.json")


@pytest.fixture(scope="session")
def resource_descriptor_filepath(resource_path) -> str:
    """Returns the path to the descriptor file."""
    return os.path.relpath(resource_path, CORPUS_PATH)


@pytest.fixture(scope="session", params=RESOURCE_PATHS.values(), ids=RESOURCE_PATHS)
def resource_path(request):
    return request.param


@pytest.fixture(scope="session")
def package_path():
    return os.path.join(CORPUS_PATH, "datapackage.json")


@pytest.fixture()
def tmp_serialization_path(request, tmp_path_factory):
    """Returns the path to the directory where serialized resources are stored."""
    if request.cls is None:
        name = request.function.__name__
    else:
        name = request.cls.__name__
    return str(tmp_path_factory.mktemp(name))


# endregion test directories and files
# region DimcatResource objects


@pytest.fixture(scope="session")
def fl_resource(resource_path):
    """Returns a frictionless resource object."""
    return fl.Resource(resource_path)


@pytest.fixture()
def assembled_resource(
    dataframe_from_fl_resource, fl_resource, tmp_serialization_path
) -> DimcatResource:
    resource = DimcatResource(
        basepath=tmp_serialization_path,
        resource_name=fl_resource.name,
    )
    resource.df = dataframe_from_fl_resource
    return resource


@pytest.fixture(scope="session")
def dataframe_from_fl_resource(fl_resource):
    """Returns a dataframe read directly from the normpath of the fl_resource."""
    return load_fl_resource(fl_resource)


@pytest.fixture()
def empty_resource():
    return DimcatResource(resource_name="empty_resource")


@pytest.fixture()
def empty_resource_with_paths(tmp_serialization_path):
    return DimcatResource(
        basepath=tmp_serialization_path, filepath="empty_resource.tsv"
    )


@pytest.fixture()
def resource_from_config(resource_from_descriptor):
    """Returns a DimcatResource object created from the descriptor on disk."""
    config = resource_from_descriptor.to_config()
    return DimcatResource.from_config(config)


@pytest.fixture()
def resource_from_dataframe(
    dataframe_from_fl_resource,
    fl_resource,
    tmp_serialization_path,
    resource_descriptor_filepath,
) -> DimcatResource:
    """Returns a DimcatResource object created from the dataframe."""
    return DimcatResource.from_dataframe(
        df=dataframe_from_fl_resource,
        resource_name=fl_resource.name,
        basepath=tmp_serialization_path,
        column_schema=fl_resource.schema,
    )


@pytest.fixture()
def resource_from_descriptor(resource_path):
    """Returns a DimcatResource object created from the descriptor on disk."""
    return DimcatResource.from_descriptor(descriptor_path=resource_path)


@pytest.fixture()
def resource_from_dict(resource_from_descriptor):
    """Returns a DimcatResource object created from the descriptor source."""
    as_dict = resource_from_descriptor.to_dict()
    return DimcatResource.from_dict(as_dict)


@pytest.fixture()
def resource_from_fl_resource(
    fl_resource, resource_descriptor_filepath
) -> DimcatResource:
    """Returns a Dimcat resource object created from the frictionless.Resource object."""
    return DimcatResource(
        resource=fl_resource, descriptor_filepath=resource_descriptor_filepath
    )


@pytest.fixture()
def resource_from_frozen_resource(resource_from_descriptor):
    """Returns a DimcatResource object created from a frozen resource."""
    return DimcatResource.from_resource(resource_from_descriptor)


@pytest.fixture()
def resource_from_memory_resource(resource_from_dataframe):
    """Returns a DimcatResource object created from a frozen resource."""
    return DimcatResource.from_resource(resource_from_dataframe)


@pytest.fixture()
def schema_resource(fl_resource):
    """Returns a (empty) DimcatResource with a pre-set frictionless.Schema object."""
    return DimcatResource(column_schema=fl_resource.schema)


@pytest.fixture()
def serialized_resource(resource_from_dataframe) -> DimcatResource:
    resource_from_dataframe.store_dataframe()
    return resource_from_dataframe


@pytest.fixture()
def zipped_resource_from_dc_package(
    package_from_fl_package, package_descriptor_filepath
) -> DimcatResource:
    dc_resource = package_from_fl_package.get_resource("notes")
    return DimcatResource.from_resource(
        dc_resource, descriptor_filepath=package_descriptor_filepath
    )


@pytest.fixture()
def zipped_resource_from_fl_package(
    fl_package,
    package_descriptor_filepath,
) -> DimcatResource:
    """Returns a DimcatResource object created from the dataframe."""
    fl_resource = fl_package.get_resource("notes")
    return DimcatResource(
        resource=fl_resource, descriptor_filepath=package_descriptor_filepath
    )


@pytest.fixture(
    params=[
        "assembled_resource",
        "empty_resource",
        "empty_resource_with_paths",
        "resource_from_config",
        "resource_from_dataframe",
        "resource_from_descriptor",
        "resource_from_dict",
        "resource_from_fl_resource",
        "resource_from_frozen_resource",
        "resource_from_memory_resource",
        "schema_resource",
        "serialized_resource",
        "zipped_resource_from_dc_package",
        "zipped_resource_from_fl_package",
    ]
)
<<<<<<< HEAD
def filter(request, corpus):
    filtered_data = request.param.process_data(corpus)
    print(f"\n{pretty_dict(filtered_data.indices)}")
    return filtered_data


# This ensures that the pandas version and the python version are put inserted into the test report.
# It is particularly useful with tox.
from _pytest.terminal import TerminalReporter
def pytest_terminal_summary(terminalreporter : TerminalReporter, exitstatus, config ):
    terminalreporter.write_sep("=", "Versions summary", bold=True)
    import pandas as pd
    
    terminalreporter.write_line(f"Python version : {platform.python_version()}")
    terminalreporter.write_line(f"Pandas version : {pd.__version__}")
=======
def resource_object(
    request,
    assembled_resource,
    empty_resource,
    empty_resource_with_paths,
    resource_from_config,
    resource_from_dataframe,
    resource_from_descriptor,
    resource_from_dict,
    resource_from_fl_resource,
    resource_from_frozen_resource,
    resource_from_memory_resource,
    schema_resource,
    serialized_resource,
    zipped_resource_from_dc_package,
    zipped_resource_from_fl_package,
):
    yield request.getfixturevalue(request.param)


# endregion DimcatResource objects


@pytest.fixture()
def fl_package(package_path) -> fl.Package:
    """Returns a frictionless package object."""
    return fl.Package(package_path)


@pytest.fixture()
def package_from_fl_package(fl_package) -> DimcatPackage:
    """Returns a DimcatPackage object."""
    return DimcatPackage(fl_package)


@pytest.fixture()
def dataset_from_single_package(package_path):
    dataset = Dataset()
    dataset.load_package(package_path)
    return dataset


# region deprecated

# OLD TEST SETUP FROM v0.3.0
# import math
# import os
# from collections import defaultdict
# from dimcat.analyzer import (
#     ChordSymbolBigrams,
#     ChordSymbolUnigrams,
#     PitchClassVectors,
#     TPCrange,
# )
# from dimcat.dataset import Dataset
# from dimcat.filter import IsAnnotatedFilter
# from dimcat.grouper import CorpusGrouper, ModeGrouper, PieceGrouper, YearGrouper
# from dimcat.pipeline import Pipeline
# from dimcat.slicer import LocalKeySlicer, MeasureSlicer, NoteSlicer, PhraseSlicer
# from git import Repo
# from ms3 import pretty_dict
# @pytest.fixture(
#     scope="session",
#     params=[
#         ("pleyel_quartets", "10a25eb"),
#         ("unittest_metacorpus", "2d922c7"),
#     ],
#     ids=[
#         "corpus",
#         "metacorpus",
#     ],
# )
# def small_corpora_path(request):
#     """Compose the paths for the test corpora."""
#     print("Path was requested")
#     repo_name, test_commit = request.param
#     path = os.path.join(CORPUS_DIR, repo_name)
#     path = os.path.expanduser(path)
#     assert os.path.isdir(path)
#     repo = Repo(path)
#     commit = repo.commit("HEAD")
#     sha = commit.hexsha[: len(test_commit)]
#     assert sha == test_commit
#     return path
#
#
# @pytest.fixture(scope="session")
# def all_corpora_path():
#     path = os.path.join(CORPUS_DIR, "all_subcorpora")
#     return path
#
#
# @pytest.fixture(
#     scope="session",
#     params=[
#         (Dataset, True, False),
#         #        (Corpus, False, True),
#         #        (Corpus, True, True),
#     ],
#     ids=[
#         "TSV only",
#         #        "scores only",
#         #        "TSV + scores"
#     ],
# )
# def corpus(small_corpora_path, request):
#     path = small_corpora_path
#     obj, tsv, scores = request.param
#     initialized_obj = obj(directory=path, parse_tsv=tsv, parse_scores=scores)
#     print(
#         f"\nInitialized {type(initialized_obj).__name__}(directory='{path}', "
#         f"parse_tsv={tsv}, parse_scores={scores})"
#     )
#     return initialized_obj
#
#
# @pytest.fixture(
#     params=[True, False],
#     ids=["once_per_group", ""],
# )
# def once_per_group(request):
#     return request.param
#
#
# @pytest.fixture(
#     params=[
#         TPCrange,
#         PitchClassVectors,
#         ChordSymbolUnigrams,
#         ChordSymbolBigrams,
#     ],
#     ids=["TPCrange", "PitchClassVectors", "ChordSymbolUnigrams", "ChordSymbolBigrams"],
# )
# def analyzer(once_per_group, request):
#     return request.param(once_per_group=once_per_group)
#
#
# @pytest.fixture(
#     scope="session",
#     params=[
#         PhraseSlicer(),
#         MeasureSlicer(),
#         NoteSlicer(1),
#         NoteSlicer(),
#         LocalKeySlicer(),
#     ],
#     ids=[
#         "PhraseSlicer",
#         "MeasureSlicer",
#         "NoteSlicer_quarters",
#         "NoteSlicer_onsets",
#         "LocalKeySlicer",
#     ],
# )
# def slicer(request):
#     return request.param
#
#
# @pytest.fixture(
#     scope="session",
# )
# def apply_slicer(slicer, corpus):
#     sliced_data = slicer.process_data(corpus)
#     print(
#         f"\n{len(corpus.indices[()])} indices before slicing, after: {len(sliced_data.indices[()])}"
#     )
#     assert len(sliced_data.sliced) > 0
#     assert len(sliced_data.slice_info) > 0
#     assert len(sliced_data.index_levels["indices"]) > 2
#     assert len(sliced_data.index_levels["slicer"]) > 0
#     for facet, sliced in sliced_data.sliced.items():
#         grouped_by_piece = defaultdict(list)
#         for id, chunk in sliced.items():
#             assert chunk.index.nlevels == 1
#             assert len(id) == 3
#             piece_id = id[:2]
#             grouped_by_piece[piece_id].extend(chunk.duration_qb.to_list())
#         for piece_id, durations in grouped_by_piece.items():
#             # test if the facet slices add up to the same duration as the original facet
#             facet_duration = sliced_data.get_item(piece_id, facet).duration_qb
#             adds_up = math.isclose(sum(durations), facet_duration.sum())
#             if not adds_up:
#                 print(
#                     f"{piece_id}: Durations for facet {facet} sum up to {facet_duration.sum()}, "
#                     f"but the slices add up to {sum(durations)}"
#                 )
#     return sliced_data
#
#
# @pytest.fixture(
#     scope="session",
# )
# def sliced_data(apply_slicer):
#     return apply_slicer
#
#
# @pytest.fixture(
#     scope="session",
#     params=[
#         CorpusGrouper(),
#         PieceGrouper(),
#         YearGrouper(),
#     ],
#     ids=["CorpusGrouper", "PieceGrouper", "YearGrouper"],
# )
# def grouper(request):
#     return request.param
#
#
# @pytest.fixture(
#     scope="session",
# )
# def apply_grouper(grouper, corpus):
#     grouped_data = grouper.process_data(corpus)
#     print(f"\n{pretty_dict(grouped_data.indices)}")
#     assert () not in grouped_data.indices
#     lengths = [len(index_list) for index_list in grouped_data.indices.values()]
#     assert 0 not in lengths, "Grouper has created empty groups."
#     return grouped_data
#
#
# @pytest.fixture(
#     scope="session",
# )
# def grouped_data(apply_grouper):
#     return apply_grouper
#
#
# @pytest.fixture(
#     scope="session",
#     params=[
#         Pipeline([LocalKeySlicer(), ModeGrouper()]),
#         Pipeline([IsAnnotatedFilter()]),
#     ],
#     ids=[
#         "ModeGrouper",
#         "IsAnnotatedFilter",
#     ],
# )
# def pipeline(request, corpus):
#     grouped_data = request.param.process_data(corpus)
#     print(f"\n{pretty_dict(grouped_data.indices)}")
#     return grouped_data
#
#
# @pytest.fixture(
#     scope="session",
# )
# def pipelined_data(pipeline):
#     return pipeline
#
#
# @pytest.fixture(
#     scope="session",
#     params=[
#         IsAnnotatedFilter(),
#     ],
#     ids=["IsAnnotatedFilter"],
# )
# def filter(request, corpus):
#     filtered_data = request.param.process_data(corpus)
#     print(f"\n{pretty_dict(filtered_data.indices)}")
#     return filtered_data


# endregion deprecated
>>>>>>> 43fe8bb1
<|MERGE_RESOLUTION|>--- conflicted
+++ resolved
@@ -2,19 +2,28 @@
 Configuring the test suite.
 """
 import os
-<<<<<<< HEAD
 import platform
-from collections import defaultdict
-=======
->>>>>>> 43fe8bb1
 
 import frictionless as fl
 import pytest
+
+# This ensures that the pandas version and the python version are inserted into the test report.
+# It is particularly useful with tox.
+from _pytest.terminal import TerminalReporter
 from dimcat.data.dataset import Dataset
 from dimcat.data.dataset.base import DimcatPackage
 from dimcat.data.resources.base import DimcatResource
 from dimcat.data.resources.utils import load_fl_resource
 from git import Repo
+
+
+def pytest_terminal_summary(terminalreporter: TerminalReporter, exitstatus, config):
+    terminalreporter.write_sep("=", "Versions summary", bold=True)
+    import pandas as pd
+
+    terminalreporter.write_line(f"Python version : {platform.python_version()}")
+    terminalreporter.write_line(f"Pandas version : {pd.__version__}")
+
 
 # ----------------------------- SETTINGS -----------------------------
 # Directory holding your clone of github.com/DCMLab/unittest_metacorpus
@@ -233,23 +242,6 @@
         "zipped_resource_from_fl_package",
     ]
 )
-<<<<<<< HEAD
-def filter(request, corpus):
-    filtered_data = request.param.process_data(corpus)
-    print(f"\n{pretty_dict(filtered_data.indices)}")
-    return filtered_data
-
-
-# This ensures that the pandas version and the python version are put inserted into the test report.
-# It is particularly useful with tox.
-from _pytest.terminal import TerminalReporter
-def pytest_terminal_summary(terminalreporter : TerminalReporter, exitstatus, config ):
-    terminalreporter.write_sep("=", "Versions summary", bold=True)
-    import pandas as pd
-    
-    terminalreporter.write_line(f"Python version : {platform.python_version()}")
-    terminalreporter.write_line(f"Pandas version : {pd.__version__}")
-=======
 def resource_object(
     request,
     assembled_resource,
@@ -515,5 +507,4 @@
 #     return filtered_data
 
 
-# endregion deprecated
->>>>>>> 43fe8bb1
+# endregion deprecated